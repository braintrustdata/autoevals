--- conflicted
+++ resolved
@@ -11,11 +11,7 @@
     runs-on: ubuntu-latest
     strategy:
       matrix:
-<<<<<<< HEAD
-        python-version: ["3.9", "3.10", "3.11", "3.12"]
-=======
         python-version: ["3.10", "3.11", "3.12"]
->>>>>>> 1c35c0a4
 
     steps:
       - uses: actions/checkout@v3
