--- conflicted
+++ resolved
@@ -49,13 +49,8 @@
     "js-yaml": "^4.1.0",
     "linear-sum-assignment": "^1.0.7",
     "mustache": "^4.2.0",
-<<<<<<< HEAD
     "openai": "4.23.0",
-    "tsx": "^3.14.0",
     "zod": "^3.22.4",
     "zod-to-json-schema": "^3.22.5"
-=======
-    "openai": "4.23.0"
->>>>>>> fff861e1
   }
 }