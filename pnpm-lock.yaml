--- conflicted
+++ resolved
@@ -37,7 +37,7 @@
     devDependencies:
       "@rollup/plugin-yaml":
         specifier: ^4.1.2
-        version: 4.1.2
+        version: 4.1.2(rollup@4.46.4)
       "@types/js-levenshtein":
         specifier: ^1.1.3
         version: 1.1.3
@@ -55,7 +55,7 @@
         version: 2.10.5(@types/node@20.19.11)(typescript@5.9.2)
       tsup:
         specifier: ^8.5.0
-        version: 8.5.0(tsx@3.14.0)(typescript@5.9.2)
+        version: 8.5.0(postcss@8.5.6)(tsx@3.14.0)(typescript@5.9.2)(yaml@2.7.0)
       tsx:
         specifier: ^3.14.0
         version: 3.14.0
@@ -64,13 +64,13 @@
         version: 0.25.13(typescript@5.9.2)
       typedoc-plugin-markdown:
         specifier: ^3.17.1
-        version: 3.17.1(typedoc@0.25.13)
+        version: 3.17.1(typedoc@0.25.13(typescript@5.9.2))
       typescript:
         specifier: ^5.9.2
         version: 5.9.2
       vitest:
         specifier: ^2.1.9
-        version: 2.1.9(@types/node@20.19.11)(msw@2.10.5)
+        version: 2.1.9(@types/node@20.19.11)(msw@2.10.5(@types/node@20.19.11)(typescript@5.9.2))
 
   evals:
     dependencies:
@@ -89,7 +89,7 @@
         version: 20.17.24
       duckdb:
         specifier: ^1.0.0
-        version: 1.2.0
+        version: 1.2.0(encoding@0.1.13)
       tsx:
         specifier: ^3.14.0
         version: 3.14.0
@@ -102,38 +102,19 @@
       }
     engines: { node: ">=18" }
 
-<<<<<<< HEAD
-  /@asteasolutions/zod-to-openapi@6.4.0(zod@3.25.76):
-=======
   "@asteasolutions/zod-to-openapi@6.4.0":
->>>>>>> 1c35c0a4
     resolution:
       {
         integrity: sha512-8cxfF7AHHx2PqnN4Cd8/O8CBu/nVYJP9DpnfVLW3BFb66VJDnqI/CczZnkqMc3SNh6J9GiX7JbJ5T4BSP4HZ2Q==,
       }
     peerDependencies:
       zod: ^3.20.2
-<<<<<<< HEAD
-    dependencies:
-      openapi3-ts: 4.4.0
-      zod: 3.25.76
-    dev: false
-=======
->>>>>>> 1c35c0a4
 
   "@braintrust/core@0.0.44":
     resolution:
       {
         integrity: sha512-5aA7A4i9TCt3lr6u/ogpRyZztghVEOuoTnP6nHoUaqvVo9AQHPgh2FarxsVB6yYnbWoV28o5AizO/kZseE8aBA==,
       }
-<<<<<<< HEAD
-    dependencies:
-      "@asteasolutions/zod-to-openapi": 6.4.0(zod@3.25.76)
-      uuid: 9.0.1
-      zod: 3.25.76
-    dev: false
-=======
->>>>>>> 1c35c0a4
 
   "@bundled-es-modules/cookie@2.0.1":
     resolution:
@@ -1413,28 +1394,6 @@
         integrity: sha512-GEZ4sEw5o4IKn6xV4v4xLYR2GOBaOHd4T/ycFfH6XO9hnu17WL7zsplBASv9gDf/zTKILz/uPr+xo/r648SHIQ==,
       }
     hasBin: true
-<<<<<<< HEAD
-    dependencies:
-      "@ai-sdk/provider": 0.0.6
-      "@braintrust/core": 0.0.44
-      "@next/env": 14.2.24
-      argparse: 2.0.1
-      chalk: 4.1.2
-      cli-progress: 3.12.0
-      dotenv: 16.4.7
-      esbuild: 0.18.20
-      graceful-fs: 4.2.11
-      minimatch: 9.0.5
-      mustache: 4.2.0
-      pluralize: 8.0.0
-      simple-git: 3.27.0
-      uuid: 9.0.1
-      zod: 3.25.76
-    transitivePeerDependencies:
-      - supports-color
-    dev: false
-=======
->>>>>>> 1c35c0a4
 
   buffer-from@1.1.2:
     resolution:
@@ -2459,11 +2418,7 @@
         integrity: sha512-lNaJgI+2Q5URQBkccEKHTQOPaXdUxnZZElQTZY0MFUAuaEqe1E+Nyvgdz/aIyNi6Z9MzO5dv1H8n58/GELp3+w==,
       }
 
-<<<<<<< HEAD
-  /openai@6.15.0(zod@4.2.1):
-=======
-  openai@6.3.0:
->>>>>>> 1c35c0a4
+  openai@6.15.0:
     resolution:
       {
         integrity: sha512-F1Lvs5BoVvmZtzkUEVyh8mDQPPFolq4F+xdsx/DO8Hee8YF3IGAlZqUIsF+DVGhqf4aU0a3bTghsxB6OIsRy1g==,
@@ -2477,12 +2432,6 @@
         optional: true
       zod:
         optional: true
-<<<<<<< HEAD
-    dependencies:
-      zod: 4.2.1
-    dev: false
-=======
->>>>>>> 1c35c0a4
 
   openapi3-ts@4.4.0:
     resolution:
@@ -3400,38 +3349,21 @@
       }
     engines: { node: ">=18" }
 
-<<<<<<< HEAD
-  /zod-to-json-schema@3.25.0(zod@4.2.1):
-=======
-  zod-to-json-schema@3.24.6:
->>>>>>> 1c35c0a4
+  zod-to-json-schema@3.25.0:
     resolution:
       {
         integrity: sha512-HvWtU2UG41LALjajJrML6uQejQhNJx+JBO9IflpSja4R03iNWfKXrj6W2h7ljuLyc1nKS+9yDyL/9tD1U/yBnQ==,
       }
     peerDependencies:
-<<<<<<< HEAD
       zod: ^3.25 || ^4
-    dependencies:
-      zod: 4.2.1
-    dev: false
-
-  /zod@3.25.76:
-=======
-      zod: ^3.24.1
-
-  zod@3.24.2:
->>>>>>> 1c35c0a4
+
+  zod@3.25.76:
     resolution:
       {
         integrity: sha512-gzUt/qt81nXsFGKIFcC3YnfEAx5NkunCfnDlvuBSSFS02bcXu4Lmea0AFIUwbLWxWPx3d9p8S5QoaujKcNQxcQ==,
       }
 
-<<<<<<< HEAD
-  /zod@4.2.1:
-=======
-  zod@3.25.76:
->>>>>>> 1c35c0a4
+  zod@4.2.1:
     resolution:
       {
         integrity: sha512-0wZ1IRqGGhMP76gLqz8EyfBXKk0J2qo2+H3fi4mcUP/KtTocoX08nmIAHl1Z2kJIZbZee8KOpBCSNPRgauucjw==,
@@ -3442,16 +3374,16 @@
     dependencies:
       json-schema: 0.4.0
 
-  "@asteasolutions/zod-to-openapi@6.4.0(zod@3.24.2)":
+  "@asteasolutions/zod-to-openapi@6.4.0(zod@3.25.76)":
     dependencies:
       openapi3-ts: 4.4.0
-      zod: 3.24.2
+      zod: 3.25.76
 
   "@braintrust/core@0.0.44":
     dependencies:
-      "@asteasolutions/zod-to-openapi": 6.4.0(zod@3.24.2)
+      "@asteasolutions/zod-to-openapi": 6.4.0(zod@3.25.76)
       uuid: 9.0.1
-      zod: 3.24.2
+      zod: 3.25.76
 
   "@bundled-es-modules/cookie@2.0.1":
     dependencies:
@@ -3685,24 +3617,26 @@
     dependencies:
       "@inquirer/core": 10.1.15(@types/node@20.19.11)
       "@inquirer/type": 3.0.8(@types/node@20.19.11)
+    optionalDependencies:
       "@types/node": 20.19.11
 
   "@inquirer/core@10.1.15(@types/node@20.19.11)":
     dependencies:
       "@inquirer/figures": 1.0.13
       "@inquirer/type": 3.0.8(@types/node@20.19.11)
-      "@types/node": 20.19.11
       ansi-escapes: 4.3.2
       cli-width: 4.1.0
       mute-stream: 2.0.0
       signal-exit: 4.1.0
       wrap-ansi: 6.2.0
       yoctocolors-cjs: 2.1.2
+    optionalDependencies:
+      "@types/node": 20.19.11
 
   "@inquirer/figures@1.0.13": {}
 
   "@inquirer/type@3.0.8(@types/node@20.19.11)":
-    dependencies:
+    optionalDependencies:
       "@types/node": 20.19.11
 
   "@isaacs/cliui@8.0.2":
@@ -3740,12 +3674,12 @@
 
   "@kwsites/promise-deferred@1.1.1": {}
 
-  "@mapbox/node-pre-gyp@2.0.0":
+  "@mapbox/node-pre-gyp@2.0.0(encoding@0.1.13)":
     dependencies:
       consola: 3.4.1
       detect-libc: 2.0.3
       https-proxy-agent: 7.0.6
-      node-fetch: 2.7.0
+      node-fetch: 2.7.0(encoding@0.1.13)
       nopt: 8.1.0
       semver: 7.7.1
       tar: 7.4.3
@@ -3786,17 +3720,21 @@
   "@pkgjs/parseargs@0.11.0":
     optional: true
 
-  "@rollup/plugin-yaml@4.1.2":
-    dependencies:
-      "@rollup/pluginutils": 5.2.0
+  "@rollup/plugin-yaml@4.1.2(rollup@4.46.4)":
+    dependencies:
+      "@rollup/pluginutils": 5.2.0(rollup@4.46.4)
       js-yaml: 4.1.0
       tosource: 2.0.0-alpha.3
-
-  "@rollup/pluginutils@5.2.0":
+    optionalDependencies:
+      rollup: 4.46.4
+
+  "@rollup/pluginutils@5.2.0(rollup@4.46.4)":
     dependencies:
       "@types/estree": 1.0.8
       estree-walker: 2.0.2
       picomatch: 4.0.3
+    optionalDependencies:
+      rollup: 4.46.4
 
   "@rollup/rollup-android-arm-eabi@4.46.4":
     optional: true
@@ -3889,11 +3827,12 @@
       chai: 5.3.1
       tinyrainbow: 1.2.0
 
-  "@vitest/mocker@2.1.9(msw@2.10.5)(vite@5.4.19)":
+  "@vitest/mocker@2.1.9(msw@2.10.5(@types/node@20.19.11)(typescript@5.9.2))(vite@5.4.19(@types/node@20.19.11))":
     dependencies:
       "@vitest/spy": 2.1.9
       estree-walker: 3.0.3
       magic-string: 0.30.17
+    optionalDependencies:
       msw: 2.10.5(@types/node@20.19.11)(typescript@5.9.2)
       vite: 5.4.19(@types/node@20.19.11)
 
@@ -4014,7 +3953,7 @@
       pluralize: 8.0.0
       simple-git: 3.27.0
       uuid: 9.0.1
-      zod: 3.24.2
+      zod: 3.25.76
     transitivePeerDependencies:
       - supports-color
 
@@ -4150,9 +4089,9 @@
 
   dotenv@16.4.7: {}
 
-  duckdb@1.2.0:
-    dependencies:
-      "@mapbox/node-pre-gyp": 2.0.0
+  duckdb@1.2.0(encoding@0.1.13):
+    dependencies:
+      "@mapbox/node-pre-gyp": 2.0.0(encoding@0.1.13)
       node-addon-api: 7.1.1
       node-gyp: 9.4.1
     transitivePeerDependencies:
@@ -4274,7 +4213,7 @@
   fast-uri@3.0.6: {}
 
   fdir@6.5.0(picomatch@4.0.3):
-    dependencies:
+    optionalDependencies:
       picomatch: 4.0.3
 
   fft.js@4.0.4: {}
@@ -4615,8 +4554,9 @@
       picocolors: 1.1.1
       strict-event-emitter: 0.5.1
       type-fest: 4.41.0
+      yargs: 17.7.2
+    optionalDependencies:
       typescript: 5.9.2
-      yargs: 17.7.2
     transitivePeerDependencies:
       - "@types/node"
 
@@ -4638,9 +4578,11 @@
 
   node-addon-api@7.1.1: {}
 
-  node-fetch@2.7.0:
+  node-fetch@2.7.0(encoding@0.1.13):
     dependencies:
       whatwg-url: 5.0.0
+    optionalDependencies:
+      encoding: 0.1.13
 
   node-gyp@9.4.1:
     dependencies:
@@ -4680,9 +4622,9 @@
     dependencies:
       wrappy: 1.0.2
 
-  openai@6.3.0(zod@3.25.76):
-    dependencies:
-      zod: 3.25.76
+  openai@6.15.0(zod@4.2.1):
+    optionalDependencies:
+      zod: 4.2.1
 
   openapi3-ts@4.4.0:
     dependencies:
@@ -4727,10 +4669,13 @@
 
   pluralize@8.0.0: {}
 
-  postcss-load-config@6.0.1(tsx@3.14.0):
+  postcss-load-config@6.0.1(postcss@8.5.6)(tsx@3.14.0)(yaml@2.7.0):
     dependencies:
       lilconfig: 3.1.3
+    optionalDependencies:
+      postcss: 8.5.6
       tsx: 3.14.0
+      yaml: 2.7.0
 
   postcss@8.5.6:
     dependencies:
@@ -4983,7 +4928,7 @@
 
   ts-interface-checker@0.1.13: {}
 
-  tsup@8.5.0(tsx@3.14.0)(typescript@5.9.2):
+  tsup@8.5.0(postcss@8.5.6)(tsx@3.14.0)(typescript@5.9.2)(yaml@2.7.0):
     dependencies:
       bundle-require: 5.1.0(esbuild@0.25.9)
       cac: 6.7.14
@@ -4994,7 +4939,7 @@
       fix-dts-default-cjs-exports: 1.0.1
       joycon: 3.1.1
       picocolors: 1.1.1
-      postcss-load-config: 6.0.1(tsx@3.14.0)
+      postcss-load-config: 6.0.1(postcss@8.5.6)(tsx@3.14.0)(yaml@2.7.0)
       resolve-from: 5.0.0
       rollup: 4.46.4
       source-map: 0.8.0-beta.0
@@ -5002,6 +4947,8 @@
       tinyexec: 0.3.2
       tinyglobby: 0.2.14
       tree-kill: 1.2.2
+    optionalDependencies:
+      postcss: 8.5.6
       typescript: 5.9.2
     transitivePeerDependencies:
       - jiti
@@ -5021,7 +4968,7 @@
 
   type-fest@4.41.0: {}
 
-  typedoc-plugin-markdown@3.17.1(typedoc@0.25.13):
+  typedoc-plugin-markdown@3.17.1(typedoc@0.25.13(typescript@5.9.2)):
     dependencies:
       handlebars: 4.7.8
       typedoc: 0.25.13(typescript@5.9.2)
@@ -5088,18 +5035,17 @@
 
   vite@5.4.19(@types/node@20.19.11):
     dependencies:
-      "@types/node": 20.19.11
       esbuild: 0.21.5
       postcss: 8.5.6
       rollup: 4.46.4
     optionalDependencies:
+      "@types/node": 20.19.11
       fsevents: 2.3.3
 
-  vitest@2.1.9(@types/node@20.19.11)(msw@2.10.5):
-    dependencies:
-      "@types/node": 20.19.11
+  vitest@2.1.9(@types/node@20.19.11)(msw@2.10.5(@types/node@20.19.11)(typescript@5.9.2)):
+    dependencies:
       "@vitest/expect": 2.1.9
-      "@vitest/mocker": 2.1.9(msw@2.10.5)(vite@5.4.19)
+      "@vitest/mocker": 2.1.9(msw@2.10.5(@types/node@20.19.11)(typescript@5.9.2))(vite@5.4.19(@types/node@20.19.11))
       "@vitest/pretty-format": 2.1.9
       "@vitest/runner": 2.1.9
       "@vitest/snapshot": 2.1.9
@@ -5118,6 +5064,8 @@
       vite: 5.4.19(@types/node@20.19.11)
       vite-node: 2.1.9(@types/node@20.19.11)
       why-is-node-running: 2.3.0
+    optionalDependencies:
+      "@types/node": 20.19.11
     transitivePeerDependencies:
       - less
       - lightningcss
@@ -5205,10 +5153,10 @@
 
   yoctocolors-cjs@2.1.2: {}
 
-  zod-to-json-schema@3.24.6(zod@3.25.76):
-    dependencies:
-      zod: 3.25.76
-
-  zod@3.24.2: {}
-
-  zod@3.25.76: {}+  zod-to-json-schema@3.25.0(zod@4.2.1):
+    dependencies:
+      zod: 4.2.1
+
+  zod@3.25.76: {}
+
+  zod@4.2.1: {}