--- conflicted
+++ resolved
@@ -4,18 +4,14 @@
 
 
 class ListContains(Scorer):
-<<<<<<< HEAD
-    def __init__(self, pairwise_scorer=None, allow_extra_entities=False, **kwargs):
-        self.allow_extra_entities = allow_extra_entities
-=======
     """
     A scorer that semantically evaluates the overlap between two lists of strings. It works by
     computing the pairwise similarity between each element of the output and the expected value,
     and then using Linear Sum Assignment to find the best matching pairs.
     """
 
-    def __init__(self, pairwise_scorer=None, **kwargs):
->>>>>>> ff74d892
+    def __init__(self, pairwise_scorer=None, allow_extra_entities=False, **kwargs):
+        self.allow_extra_entities = allow_extra_entities
         self.pairwise_scorer = pairwise_scorer or Levenshtein()
 
     async def _run_eval_async(self, output, expected=None, **kwargs):
@@ -45,11 +41,7 @@
 
         return self._compute_score(output, expected, similarities, **kwargs)
 
-<<<<<<< HEAD
-    def _compute_scores(self, outputs, expecteds, distances, **kwargs):
-=======
     def _compute_score(self, outputs, expecteds, similarities, **kwargs):
->>>>>>> ff74d892
         if len(outputs) == 0 and len(expecteds) == 0:
             return Score(name=self._name(), score=1)
         elif len(outputs) == 0 or len(expecteds) == 0:
@@ -73,16 +65,10 @@
         pairs = [(outputs[r], expecteds[c], 1 - distances[r][c]) for (r, c) in zip(row_ind, col_ind)]
         lowest_distances = distances[row_ind, col_ind]
 
-<<<<<<< HEAD
         # Generally speaking, outputs that are not in expecteds should be penalized, but in certain use cases
         # (eg checking whether a passage of text has all of the entities in a list, and maybe a few more), it's
         # ok to allow them.
         denominator = max(len(outputs), len(expecteds)) if not self.allow_extra_entities else len(expecteds)
-=======
-        # We care about each element of output being _in_ expected, so we also need to penalize
-        # elements in expected that are not in output
-        denominator = max(len(outputs), len(expecteds))
->>>>>>> ff74d892
         assert len(lowest_distances) <= denominator, "There should be at most as many pairs as there are rows"
         score = min(max(sum(-lowest_distances) / denominator, 0), 1)
 
